--- conflicted
+++ resolved
@@ -122,11 +122,7 @@
 }
 
 // Drops a handle used by calls or callbacks
-<<<<<<< HEAD
 pub(crate) unsafe fn wasm_bus_drop(thread: &WasmBusThread, handle: CallHandle) {
-=======
-pub unsafe fn wasm_bus_drop(thread: &WasmBusThread, handle: CallHandle) {
->>>>>>> ae339755
     let handle: CallHandle = handle.into();
 
     let mut delayed_drop1 = Vec::new();
